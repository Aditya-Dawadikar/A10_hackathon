import os
from typing import Optional
from dotenv import load_dotenv
from fastapi import FastAPI, Request, Query
from fastapi import HTTPException
from pydantic import BaseModel
from fastapi.responses import StreamingResponse, JSONResponse
from langchain_google_genai import ChatGoogleGenerativeAI
from policy_controller import (
    create_policy, list_policies, create_group,
    add_policy_to_group, remove_policy_from_group, get_group_with_policies,
    PolicyIn, GroupIn
)

from utils.sanitizer import PromptSanitizationAgent

# Import observability functions if they exist
try:
    from observability import (
        process_sanitize_request, 
        get_metrics_data, 
        get_logs_data, 
        parse_time_range
    )
    OBSERVABILITY_ENABLED = True
except ImportError:
    OBSERVABILITY_ENABLED = False
    print("⚠️ Observability module not found. Metrics and logs endpoints will be disabled.")

load_dotenv()

GOOGLE_API_KEY = os.getenv("GOOGLE_API_KEY")
if not GOOGLE_API_KEY:
    raise ValueError("❌ Missing GOOGLE_API_KEY in environment variables or .env file")

# Create Gemini LLM client
llm = ChatGoogleGenerativeAI(
    model="gemini-2.5-flash",
    temperature=0.7,
    google_api_key=GOOGLE_API_KEY
)


# ---------- FastAPI Setup ----------
app = FastAPI()
agent = PromptSanitizationAgent()

class PromptRequest(BaseModel):
    target_llm: str
    prompt: str

@app.get("/")
async def health_check():
    """Health check endpoint"""
    return {
        "status": "healthy",
        "service": "AI Firewall Proxy",
        "observability_enabled": OBSERVABILITY_ENABLED,
        "endpoints": [
            "/sanitize",
            "/chat", 
            "/metrics" if OBSERVABILITY_ENABLED else "/metrics (disabled)",
            "/logs" if OBSERVABILITY_ENABLED else "/logs (disabled)",
            "/policy",
            "/policies",
            "/group"
        ]
    }

@app.post("/policy")
async def api_create_policy(policy: PolicyIn):
    return await create_policy(policy)

@app.get("/policies")
async def api_list_policies():
    return await list_policies()

@app.post("/group")
async def api_create_group(group: GroupIn):
    return await create_group(group)

@app.get("/group")
async def get_group_info(
    groupId: str | None = Query(None),
    name: str | None = Query(None)
):
    group = await get_group_with_policies(group_id=groupId, name=name)
    if not group:
        raise HTTPException(status_code=404, detail="Group not found")
    return group

@app.post("/group/{group_id}/add/{policy_id}")
async def api_add_policy_to_group(group_id: str, policy_id: str):
    group = await add_policy_to_group(group_id, policy_id)
    if not group:
        raise HTTPException(status_code=404, detail="Group not found")
    return group

@app.delete("/group/{group_id}/remove/{policy_id}")
async def api_remove_policy_from_group(group_id: str, policy_id: str):
    group = await remove_policy_from_group(group_id, policy_id)
    if not group:
        raise HTTPException(status_code=404, detail="Group not found")
    return group

@app.post("/sanitize")
async def sanitize(request: Request):
    body = await request.json()
    
    # Support both legacy and new formats
    prompt = body.get("prompt") or body.get("payload", "")
    group_id = body.get("groupId") or body.get("group_id")
    group_name = body.get("groupName") or body.get("group_name")
    agent_id = body.get("agent_id")
    
    if not prompt:
        raise HTTPException(status_code=400, detail="Missing 'prompt' or 'payload' in request body")

    result = await agent.process(prompt, group_id=group_id, group_name=group_name)
    return result

@app.post("/chat")
async def chat(request: Request):
    body = await request.json()
    prompt = body.get("prompt", "")
    group_id = body.get("groupId")
    group_name = body.get("groupName")

<<<<<<< HEAD
    # 1. Run sanitization
    result = await agent.process(prompt)
=======
    # 1. Run sanitization (await just like /sanitize)
    result = await agent.process(prompt, group_id=group_id, group_name=group_name)
>>>>>>> 6202e18f

    if result["status"] == "blocked":
        # Return JSON immediately if malicious
        return result

    # 2. Stream LLM response for allowed prompts
    redacted_prompt = result["redacted_prompt"]

    async def stream_llm():
        async for chunk in agent.llm.astream(redacted_prompt):
            if chunk.content:
                # yield plain text tokens
                yield chunk.content

    return StreamingResponse(stream_llm(), media_type="text/plain")


@app.get("/metrics")
async def get_metrics(
    from_time: Optional[str] = Query(None, alias="from"),
    to_time: Optional[str] = Query(None, alias="to"), 
    group: Optional[str] = Query(None)
):
    """Get firewall metrics with optional time range and grouping"""
    
    if not OBSERVABILITY_ENABLED:
        raise HTTPException(status_code=501, detail="Observability module not available")
    
    # Handle time range shortcuts like "1h", "24h", "7d"
    if from_time and from_time in ["1h", "24h", "7d"]:
        from_time, to_time = parse_time_range(from_time)
    
    # Set group_by parameter
    group_by = None
    if group == "agent_id":
        group_by = "agent_id"
    elif group == "status":
        group_by = "status"
    
    metrics = get_metrics_data(from_time, to_time, group_by)
    return JSONResponse(content=metrics)

@app.get("/logs")
async def get_logs(
    status: Optional[str] = Query(None),
    limit: int = Query(10, ge=1, le=100)
):
    """Get recent firewall logs with optional status filter"""
    
    if not OBSERVABILITY_ENABLED:
        raise HTTPException(status_code=501, detail="Observability module not available")
    
    # Validate status parameter
    if status and status not in ["allowed", "redacted", "blocked"]:
        return JSONResponse(
            status_code=400,
            content={"error": "Invalid status. Must be one of: allowed, redacted, blocked"}
        )
    
    logs = get_logs_data(status, limit)
    return JSONResponse(content=logs)<|MERGE_RESOLUTION|>--- conflicted
+++ resolved
@@ -126,13 +126,8 @@
     group_id = body.get("groupId")
     group_name = body.get("groupName")
 
-<<<<<<< HEAD
-    # 1. Run sanitization
-    result = await agent.process(prompt)
-=======
     # 1. Run sanitization (await just like /sanitize)
     result = await agent.process(prompt, group_id=group_id, group_name=group_name)
->>>>>>> 6202e18f
 
     if result["status"] == "blocked":
         # Return JSON immediately if malicious
